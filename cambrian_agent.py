--- conflicted
+++ resolved
@@ -191,23 +191,14 @@
             system_prompt=system_prompt,
             mcp_servers=self.mcp_config['mcpServers'],
             allowed_tools=[
-<<<<<<< HEAD
                 "mcp__fluora__exploreServices",
                 "mcp__fluora__getServiceDetails",
                 "mcp__fluora__callServiceTool",
                 "Write"  # To save findings
-=======
-                "mcp__fluora__searchFluora",
-                "mcp__fluora__listServerTools", 
-                "mcp__fluora__callServerTool",
-                "Write",
-                "Read"  # Allow reading previous findings
->>>>>>> 3df11acb
             ],
             max_turns=150
         )
         
-<<<<<<< HEAD
         # Build context from previous findings
         context = ""
         if previous_findings:
@@ -253,9 +244,6 @@
         
         print("\n📈 Researching market conditions...")
         print("💳 Making REAL MCP purchases...")
-=======
-        print(f"\n🧠 Executing Cycle {self.cycle_count} research strategy...")
->>>>>>> 3df11acb
         
         # Track execution
         purchase_made = False
@@ -306,34 +294,10 @@
                             elif isinstance(block, ToolUseBlock):
                                 tools_used.append(block.name)
                                 
-<<<<<<< HEAD
                                 if (block.name == 'mcp__fluora__callServiceTool' and 
                                     isinstance(block.input, dict) and 
                                     block.input.get('toolName') == 'make-purchase'):
                                     purchase_made = True
-=======
-                                # Track Write operations
-                                if block.name == 'Write':
-                                    analysis_saved = True
-                                    print(f"💾 Saving analysis...")
-                                
-                                # Track MCP details for caching
-                                elif block.name == 'mcp__fluora__callServerTool' and isinstance(block.input, dict):
-                                    if block.input.get('toolName') == 'payment-methods':
-                                        # Will get wallet address in response
-                                        pass
-                                    elif block.input.get('toolName') == 'make-purchase':
-                                        purchase_made = True
-                                        print(f"💳 Making purchase: {block.input.get('args', {}).get('itemId', 'unknown')}")
-                                        # Cache the server details
-                                        if not mcp_cache and 'serverId' in block.input:
-                                            server_id = block.input.get('serverId')
-                                            server_url = block.input.get('mcpServerUrl')
-                                            wallet = block.input.get('args', {}).get('serverWalletAddress')
-                                            if server_id and server_url and wallet:
-                                                self.research_engine.save_mcp_cache(server_id, server_url, wallet)
-                                                print("✅ Cached MCP connection")
->>>>>>> 3df11acb
                     
                     # Stop after reasonable messages
                     if messages_count > 20:  # Reduced from 30
@@ -408,13 +372,9 @@
                 if len(evolved_goals) > len(current_goals):
                     print(f"  🎯 Generated {len(evolved_goals) - len(current_goals)} new goals")
         else:
-<<<<<<< HEAD
             print("\n⚠️  No MCP purchase detected this cycle")
             if 'mcp__fluora__exploreServices' not in tools_used and 'mcp__fluora__callServiceTool' not in tools_used:
                 print("❗ MCP tools were not available - fluora-mcp may not be installed or configured correctly")
-=======
-            print("  ⚠️  No purchase made this cycle")
->>>>>>> 3df11acb
     
     async def research_arbitrage_opportunities(self):
         """Research arbitrage opportunities across DEXs"""
@@ -439,60 +399,11 @@
         prompt = f"""Research arbitrage opportunities by comparing prices across DEXs.
 Make REAL purchases for pool data if available."""
         
-<<<<<<< HEAD
         async for message in query(prompt=prompt, options=options):
             if isinstance(message, AssistantMessage):
                 for block in message.content:
                     if isinstance(block, ToolUseBlock) and block.name == "mcp__fluora__callServiceTool" and block.input.get('toolName') == 'make-purchase':
                         print(f"💳 Making MCP purchase: {block.input.get('itemId', 'unknown')}")
-=======
-        try:
-            # Suppress RuntimeError about cancel scope
-            with warnings.catch_warnings():
-                warnings.filterwarnings("ignore")
-                async for message in claude_query(prompt=prompt, options=options):
-                    if isinstance(message, AssistantMessage):
-                        for block in message.content:
-                            if isinstance(block, ToolUseBlock) and block.name == "mcp__fluora__callServerTool" and block.input.get('toolName') == 'make-purchase':
-                                print(f"💳 Making MCP purchase: {block.input.get('itemId', 'unknown')}")
-        except RuntimeError as e:
-            # Ignore cancel scope errors
-            if "cancel scope" not in str(e):
-                print(f"\n❌ RuntimeError: {e}")
-        except Exception as e:
-            print(f"\n❌ Error: {e}")
-    
-    async def research_strategies(self):
-        """Research and develop profitable trading strategies"""
-        print("\n💰 Researching profitable trading strategies...")
-        
-        # Get current progress
-        progress = self.strategy_engine.get_strategy_progress()
-        
-        # Run strategy research
-        report = await self.strategy_engine.research_profitable_strategies(self.cycle_count)
-        
-        # Show results
-        if report['profitable_strategies'] > 0:
-            print(f"\n✅ Found {report['profitable_strategies']} profitable strategies!")
-            if report['best_strategy']:
-                best = report['best_strategy']
-                print(f"   Best: {best['name']} - Score: {best['evaluation']['score']}/100")
-                print(f"   Expected profit: {best['backtest']['total_pnl_percent']:.1f}%")
-        
-        # Update data collector with current price if found
-        if hasattr(self, '_last_price_found') and self._last_price_found:
-            self.strategy_engine.data_collector.add_new_price(self._last_price_found)
-        
-        # Generate live signals
-        if progress['ready_for_deployment'] and hasattr(self, '_last_price_found'):
-            signals = self.strategy_engine.get_live_signals(self._last_price_found)
-            if signals:
-                print(f"\n🎯 Live Trading Signals:")
-                for sig in signals:
-                    print(f"   • {sig['strategy']}: {sig['signal']['action']} @ ${self._last_price_found:.2f}")
-                    print(f"     Stop: ${sig['signal']['stop']:.2f}, Target: ${sig['signal']['target']:.2f}")
->>>>>>> 3df11acb
     
     async def research_general(self):
         """General research"""
